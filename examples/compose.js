import merge from 'lodash/merge';
const assign = Object.assign;
const isFunction = obj => typeof obj === 'function';
const isObject = obj => !!obj && (typeof obj === 'function' || typeof obj === 'object');
const isDescriptor = isObject;

const createStamp = (descriptor) => {
  const {
    methods, properties, deepProperties, propertyDescriptors, initializers,
<<<<<<< HEAD
    staticProperties, deepStaticProperties, staticPropertyDescriptors
    } = descriptor;
=======
    staticProperties, staticDeepProperties, staticPropertyDescriptors
    } = composeMethod;
>>>>>>> 09d26120

  const Stamp = function Stamp(options, ...args) {
    let obj = Object.create(methods || {});

    merge(obj, deepProperties);
    assign(obj, properties);

    if (propertyDescriptors) Object.defineProperties(obj, propertyDescriptors);

    if (Array.isArray(initializers)) {
      initializers.forEach(initializer => {
        const returnValue = initializer.call(obj, options,
          {instance: obj, stamp: Stamp, args: [options].concat(args)});
        if (returnValue !== undefined) {
          obj = returnValue;
        }
      });
    }

    return obj;
  };

  merge(Stamp, staticDeepProperties);
  assign(Stamp, staticProperties);
  if (staticPropertyDescriptors) Object.defineProperties(Stamp, staticPropertyDescriptors);

  const composeImplementation = isFunction(Stamp.compose) ? Stamp.compose : compose;
  Stamp.compose = function () {
    return composeImplementation.apply(this, arguments);
  };
  assign(Stamp.compose, descriptor);

  return Stamp;
};

function mergeInComposable(dstDescriptor, src) {
  const srcDescriptor = (src && src.compose) || src;
  if (!isDescriptor(srcDescriptor)) return dstDescriptor;

  const combineDescriptorProperty = (propName, action) => {
    if (!isObject(srcDescriptor[propName])) return;
    if (!isObject(dstDescriptor[propName])) dstDescriptor[propName] = {};
    action(dstDescriptor[propName], srcDescriptor[propName]);
  };

  combineDescriptorProperty('methods', assign);
  combineDescriptorProperty('properties', assign);
  combineDescriptorProperty('deepProperties', merge);
  combineDescriptorProperty('propertyDescriptors', assign);
  combineDescriptorProperty('staticProperties', assign);
  combineDescriptorProperty('staticDeepProperties', merge);
  combineDescriptorProperty('staticPropertyDescriptors', assign);
  combineDescriptorProperty('configuration', merge);
  dstDescriptor.initializers = [].concat(dstDescriptor.initializers, srcDescriptor.initializers).filter(isFunction);

  return dstDescriptor;
}

function compose(...composables) {
  return createStamp(composables.reduce(mergeInComposable, mergeInComposable({}, this)));
}

export default compose;<|MERGE_RESOLUTION|>--- conflicted
+++ resolved
@@ -7,13 +7,8 @@
 const createStamp = (descriptor) => {
   const {
     methods, properties, deepProperties, propertyDescriptors, initializers,
-<<<<<<< HEAD
     staticProperties, deepStaticProperties, staticPropertyDescriptors
     } = descriptor;
-=======
-    staticProperties, staticDeepProperties, staticPropertyDescriptors
-    } = composeMethod;
->>>>>>> 09d26120
 
   const Stamp = function Stamp(options, ...args) {
     let obj = Object.create(methods || {});
