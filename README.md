# Composables specification

## Introduction

The composables specification exists in order to define a standard format for composable factory functions (called **stamps**). It exists to ensure compatibility between different stamp implementations.


### Composable

**Composable** is a factory function. It returns object instances based on its **descriptor**.

```js
assert(typeof composable === 'function');

const newObject = composable();
```

It has property `.compose` which is also a function.
```js
assert(typeof composable.compose === 'function');
```

When called the `.compose` function creates **new** *composables* based on the current and a given list of *composables*.
```js
const combinedComposable = composable0.compose(composable1, composable2, composable3);
```

### Descriptor

**Composable descriptor** (or just **Descriptor**) is a meta data object.
It's a collection of properties that contain the information necessary to create an object instance by a *composable*.

### Stamp

**Stamp** is a *composable* with a fixed *descriptor* mixed into the `.compose` function.


### Standalone `compose()` function (optional)

* `compose(...stampsOrDescriptors) => stamp` **Creates stamps.** Take any number of stamps or descriptors.
Return a new stamp that encapsulates combined behavior. If nothing is passed in, it returns an empty stamp.

-----

## Similarities with Promises (aka Thenables)

* *Thenable* ~ *Composable*.
* `.then` ~ `.compose`.
* *Promise* ~ *Stamp*.
<<<<<<< HEAD
* `new Promise(resolve, reject)` ~ `compose(...stamps)`
=======
* `new Promise(resolve, reject)` ~ `compose(...stampsOrDescriptors)`
>>>>>>> 2271f6c0

-----

## Implementation details

### Stamp

<<<<<<< HEAD
* `stamp(baseObject, args...) => objectInstance` **Creates object instances.** Take a base object and any number of arguments. Return the mutated `baseObject` instance back. If no first argument is passed, it uses a new empty object as the base object. Stamps with function or array base objects should not extend the built-in prototypes for `Object` or `Array`.
 * `.compose(stampsOrDescriptors...) => stamp` **Creates stamps.** *A method exposed by all composables (i.e., stamps)* identical to `compose()`, except it prepends `this` to the stamp parameters. Stamp descriptor properties are attached to the `.compose` method., i.e. `stamp.compose.*`
=======
* `stamp([instance], args...) => objectInstance` **Creates or mutates object instances.** Take a base object and any number of arguments.
Return the mutated `baseObject` instance back. If no first argument is passed, it uses a new empty object as the base object.
Stamps with function or array base objects should not extend the built-in prototypes for `Object` or `Array`.
  * `.compose(stampsOrDescriptors...) => stamp` **Creates stamps.** *A method exposed by all composables (i.e., stamps).*
    Take any number of stamps or descriptors, create and return a new stamp that encapsulates combined behavior
    of `this` and the arguments. Stamp descriptor properties are attached to the `.compose` method., i.e. `stamp.compose.*`
>>>>>>> 2271f6c0


## The Stamp Descriptor

The names and definitions of the fixed properties that form the stamp descriptor.
The stamp descriptor properties are made available on each stamp as `stamp.compose.*`

* `methods` - A set of methods that will be added to the object's delegate prototype.
* `properties` - A set of properties that will be added to new object instances by assignment.
* `deepProperties` - A set of properties that will be added to new object instances by assignment with deep property merge.
* `initializers` - A set of functions that will run in sequence and passed the data necessary to initialize a stamp instance.
* `staticProperties` - A set of static properties that will be copied by assignment to the stamp.
* `propertyDescriptors` - A set of [object property
descriptors](https://developer.mozilla.org/en-US/docs/Web/JavaScript/Reference/Global_Objects/Object/defineProperties)
used for fine-grained control over object property behaviors
* `configuration` - A set of options made available to the stamp and its initializers during object instance creation.
Configuration properties get deep merged.

#### Composing descriptors

Descriptors are composed together to create new descriptors with the following rules:

* `methods` are shallow mixed: `descr.methods = _.assign({}, descr1.methods, descr2.methods)`
* `properties` are shallow mixed: `descr.properties = _.assign({}, descr1.properties, descr2.properties)`
* `deepProperties` are deep merged: `descr.deepProperties = _.merge({}, descr1.deepProperties, descr2.deepProperties)`
* `initializers` are stacked: `descr.initializers = descr1.initializers.concat(descr1.initializers)`
* `staticProperties` are shallow mixed: `descr.staticProperties = _.assign({}, descr1.staticProperties, descr2.staticProperties)`
* `propertyDescriptors` are deep merged: `descr.propertyDescriptors = _.merge({}, descr1.propertyDescriptors, descr2.propertyDescriptors)`
* `configuration` are deep merged: `descr.configuration = _.merge({}, descr1.configuration, descr2.configuration)`<|MERGE_RESOLUTION|>--- conflicted
+++ resolved
@@ -47,11 +47,7 @@
 * *Thenable* ~ *Composable*.
 * `.then` ~ `.compose`.
 * *Promise* ~ *Stamp*.
-<<<<<<< HEAD
-* `new Promise(resolve, reject)` ~ `compose(...stamps)`
-=======
 * `new Promise(resolve, reject)` ~ `compose(...stampsOrDescriptors)`
->>>>>>> 2271f6c0
 
 -----
 
@@ -59,17 +55,8 @@
 
 ### Stamp
 
-<<<<<<< HEAD
 * `stamp(baseObject, args...) => objectInstance` **Creates object instances.** Take a base object and any number of arguments. Return the mutated `baseObject` instance back. If no first argument is passed, it uses a new empty object as the base object. Stamps with function or array base objects should not extend the built-in prototypes for `Object` or `Array`.
  * `.compose(stampsOrDescriptors...) => stamp` **Creates stamps.** *A method exposed by all composables (i.e., stamps)* identical to `compose()`, except it prepends `this` to the stamp parameters. Stamp descriptor properties are attached to the `.compose` method., i.e. `stamp.compose.*`
-=======
-* `stamp([instance], args...) => objectInstance` **Creates or mutates object instances.** Take a base object and any number of arguments.
-Return the mutated `baseObject` instance back. If no first argument is passed, it uses a new empty object as the base object.
-Stamps with function or array base objects should not extend the built-in prototypes for `Object` or `Array`.
-  * `.compose(stampsOrDescriptors...) => stamp` **Creates stamps.** *A method exposed by all composables (i.e., stamps).*
-    Take any number of stamps or descriptors, create and return a new stamp that encapsulates combined behavior
-    of `this` and the arguments. Stamp descriptor properties are attached to the `.compose` method., i.e. `stamp.compose.*`
->>>>>>> 2271f6c0
 
 
 ## The Stamp Descriptor
