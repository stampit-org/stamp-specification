--- conflicted
+++ resolved
@@ -1,10 +1,6 @@
 {
   "name": "stamp-specification",
-<<<<<<< HEAD
-  "version": "1.0.3",
-=======
   "version": "1.0.4",
->>>>>>> f18e5288
   "description": "The Composables specification and example implementation",
   "main": "build/compose.js",
   "scripts": {
